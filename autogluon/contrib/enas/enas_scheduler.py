--- conflicted
+++ resolved
@@ -6,11 +6,8 @@
 import math
 
 from mxboard import *
-<<<<<<< HEAD
 import mxnet.gluon.nn as nn
 import mxnet as mx
-=======
->>>>>>> cdc397ce
 import numpy as np
 
 from ...searcher import RLSearcher
@@ -39,11 +36,7 @@
                  controller_batch_size=10, ema_baseline_decay=0.95,
                  update_arch_frequency=20, checkname='./enas/checkpoint.ag',
                  plot_frequency=0,
-<<<<<<< HEAD
-                 custom_batch_fn=None,
-=======
                  custom_batch_fn = None,
->>>>>>> cdc397ce
                  tensorboard_log_dir=None, training_name='enas_training',
                  **kwargs):
 
@@ -66,13 +59,6 @@
         self.epochs = epochs
         self.warmup_epochs = warmup_epochs
         self.controller_batch_size = controller_batch_size
-<<<<<<< HEAD
-=======
-        self.tensorboard_log_dir = tensorboard_log_dir
-        self.summary_writer = SummaryWriter(logdir=self.tensorboard_log_dir + '/' + training_name, flush_secs=5,
-                                            verbose=False)
-        self.config_images = {}
->>>>>>> cdc397ce
 
         kwspaces = self.supernet.kwspaces
 
@@ -211,14 +197,9 @@
         img = np.zeros((len(config_np_array), window_size))
         img[:,0:window_size-1] =  self.config_images[tag][:, 1:window_size]
         img[:,window_size-1] = config_np_array
-<<<<<<< HEAD
         self.config_images[tag] = img
         self.tensorboard_writing_thread_pool.apply_async(self.summary_writer.add_image,
                                                          kwds={"tag":tag, "image":img, "global_step":global_step})
-=======
-        self.summary_writer.add_image(tag = tag, image=img, global_step=global_step)
-        self.config_images[tag] = img
->>>>>>> cdc397ce
 
 
     def run(self):
