import os
import pickle
import logging
from collections import OrderedDict
from multiprocessing.pool import ThreadPool

import mxnet as mx

from ...searcher import RLSearcher
from ...scheduler.resource import get_gpu_count, get_cpu_count
from ...task.image_classification.dataset import get_built_in_dataset
from ...task.image_classification.utils import *
from ...utils import (mkdir, save, load, update_params, collect_params, DataLoader, tqdm, in_ipynb)
from .enas_utils import *

__all__ = ['ENAS_Scheduler']

logger = logging.getLogger(__name__)

IMAGENET_TRAINING_SAMPLES = 1281167

class ENAS_Scheduler(object):
    """ENAS Scheduler, which automatically creates LSTM controller based on the search spaces.
    """
    def __init__(self, supernet, train_set='imagenet', val_set=None,
                 train_fn=default_train_fn, eval_fn=default_val_fn, post_epoch_fn=None, post_epoch_save=None,
                 train_args={}, val_args={}, reward_fn=default_reward_fn,
                 num_gpus=0, num_cpus=4,
                 batch_size=256, epochs=120, warmup_epochs=5,
                 controller_lr=1e-3, controller_type='lstm',
                 controller_batch_size=10, ema_baseline_decay=0.95,
                 update_arch_frequency=20, checkname='./enas/checkpoint.ag',
                 plot_frequency=0,
                 custom_batch_fn = None,
                 **kwargs):
        num_cpus = get_cpu_count() if num_cpus > get_cpu_count() else num_cpus
<<<<<<< HEAD
        if type(num_gpus) == tuple or type(num_gpus) == list:
=======
        if (type(num_gpus) == tuple) or (type(num_gpus) == list):
>>>>>>> 4c5a284f
            for gpu in num_gpus:
                if gpu >= get_gpu_count():
                    raise ValueError('This gpu index does not exist (not enough gpus).')
        else:
            num_gpus = get_gpu_count() if num_gpus > get_gpu_count() else num_gpus
        self.supernet = supernet
        self.train_fn = train_fn
        self.eval_fn = eval_fn
        self.reward_fn = reward_fn
        self.post_epoch_fn = post_epoch_fn
        self.post_epoch_save = post_epoch_save
        self.checkname = checkname
        self.plot_frequency = plot_frequency
        self.epochs = epochs
        self.warmup_epochs = warmup_epochs
        self.controller_batch_size = controller_batch_size
        kwspaces = self.supernet.kwspaces

        self.initialize_miscs(train_set, val_set, batch_size, num_cpus, num_gpus,
                              train_args, val_args, custom_batch_fn= custom_batch_fn)

        # create RL searcher/controller
        self.baseline = None
        self.ema_decay = ema_baseline_decay
        self.searcher = RLSearcher(
            kwspaces, controller_type=controller_type, prefetch=4,
            num_workers=4)
        # controller setup
        self.controller = self.searcher.controller
        self.controller_optimizer = mx.gluon.Trainer(
                self.controller.collect_params(), 'adam',
                optimizer_params={'learning_rate': controller_lr})
        self.update_arch_frequency = update_arch_frequency
        self.val_acc = 0
        # async controller sample
        self._worker_pool = ThreadPool(2)
        self._data_buffer = {}
        self._rcvd_idx = 0
        self._sent_idx = 0
        self._timeout = 20
        # logging history
        self.training_history = []
        self._prefetch_controller()

    def initialize_miscs(self, train_set, val_set, batch_size, num_cpus, num_gpus,
                         train_args, val_args, custom_batch_fn=None):
        """Initialize framework related miscs, such as train/val data and train/val
        function arguments.
        """
        if(type(num_gpus) == tuple or type(num_gpus) == list):
            ctx = [mx.gpu(i) for i in num_gpus]
        else:
            ctx = [mx.gpu(i) for i in range(num_gpus)] if num_gpus > 0 else [mx.cpu(0)]
        self.supernet.collect_params().reset_ctx(ctx)
        self.supernet.hybridize()
        dataset_name = train_set

        if isinstance(train_set, str):
            train_set = get_built_in_dataset(dataset_name, train=True, batch_size=batch_size,
                                             num_workers=num_cpus, shuffle=True)
            val_set = get_built_in_dataset(dataset_name, train=False, batch_size=batch_size,
                                           num_workers=num_cpus, shuffle=True)
        if isinstance(train_set, gluon.data.Dataset):
            self.train_data = DataLoader(
                    train_set, batch_size=batch_size, shuffle=True,
                    last_batch="discard", num_workers=num_cpus)
            # very important, make shuffle for training contoller
            self.val_data = DataLoader(
                    val_set, batch_size=batch_size, shuffle=True,
                    num_workers=num_cpus, prefetch=0, sample_times=self.controller_batch_size)
        elif isinstance(train_set, gluon.data.dataloader.DataLoader):
            self.train_data = train_set
            self.val_data = val_set
        else:
            self.train_data = train_set
            self.val_data = val_set
        iters_per_epoch = len(self.train_data) if hasattr(self.train_data, '__len__') else \
                IMAGENET_TRAINING_SAMPLES // batch_size
        self.train_args = init_default_train_args(batch_size, self.supernet, self.epochs, iters_per_epoch) \
                if len(train_args) == 0 else train_args
        self.val_args = val_args
        self.val_args['ctx'] = ctx
        self.val_args['batch_fn'] = imagenet_batch_fn if dataset_name == 'imagenet' else default_batch_fn
        self.train_args['ctx'] = ctx
        if custom_batch_fn is None:
            self.train_args['batch_fn'] = imagenet_batch_fn if dataset_name == 'imagenet' else default_batch_fn
        else:
            self.train_args['batch_fn'] = custom_batch_fn
        self.ctx = ctx

    def run(self):
        tq = tqdm(range(self.epochs))
        for epoch in tq:
            # for recordio data
            if hasattr(self.train_data, 'reset'): self.train_data.reset()
            tbar = tqdm(self.train_data)
            idx = 0
            for batch in tbar:
                # sample network configuration
                config = self.controller.pre_sample()[0]
                self.supernet.sample(**config)
                # self.train_fn(self.supernet, batch, **self.train_args)
                self.train_fn(epoch, self.epochs, self.supernet, batch, **self.train_args)
                mx.nd.waitall()
                if epoch >= self.warmup_epochs and (idx % self.update_arch_frequency) == 0:
                    self.train_controller()
                if self.plot_frequency > 0 and idx % self.plot_frequency == 0 and in_ipynb():
                    graph = self.supernet.graph
                    graph.attr(rankdir='LR', size='8,3')
                    tbar.set_svg(graph._repr_svg_())
                if self.baseline:
                    tbar.set_description('avg reward: {:.2f}'.format(self.baseline))
                idx += 1
            self.validation()
            if self.post_epoch_fn:
                self.post_epoch_fn(self.supernet, epoch)
            if self.post_epoch_save:
                self.post_epoch_save(self.supernet, epoch)
            self.save()
            msg = 'epoch {}, val_acc: {:.2f}'.format(epoch, self.val_acc)
            if self.baseline:
                msg += ', avg reward: {:.2f}'.format(self.baseline)
            tq.set_description(msg)

    def validation(self):
        if hasattr(self.val_data, 'reset'): self.val_data.reset()
        # data iter, avoid memory leak
        it = iter(self.val_data)
        if hasattr(it, 'reset_sample_times'): it.reset_sample_times()
        tbar = tqdm(it)
        # update network arc
        config = self.controller.inference()
        self.supernet.sample(**config)
        metric = mx.metric.Accuracy()
        for batch in tbar:
            self.eval_fn(self.supernet, batch, metric=metric, **self.val_args)
            reward = metric.get()[1]
            tbar.set_description('Val Acc: {}'.format(reward))

        self.val_acc = reward
        self.training_history.append(reward)

    def _sample_controller(self):
        assert self._rcvd_idx < self._sent_idx, "rcvd_idx must be smaller than sent_idx"
        try:
            ret = self._data_buffer.pop(self._rcvd_idx)
            self._rcvd_idx += 1
            return  ret.get(timeout=self._timeout)
        except Exception:
            self._worker_pool.terminate()
            raise

    def _prefetch_controller(self):
        async_ret = self._worker_pool.apply_async(self._async_sample, ())
        self._data_buffer[self._sent_idx] = async_ret
        self._sent_idx += 1

    def _async_sample(self):
        with mx.autograd.record():
            # sample controller_batch_size number of configurations
            configs, log_probs, entropies = self.controller.sample(batch_size=self.controller_batch_size,
                                                                   with_details=True)
        return configs, log_probs, entropies

    def train_controller(self):
        """Run multiple number of trials
        """
        decay = self.ema_decay
        if hasattr(self.val_data, 'reset'): self.val_data.reset()
        # update 
        metric = mx.metric.Accuracy()
        with mx.autograd.record():
            # sample controller_batch_size number of configurations
            configs, log_probs, entropies = self._sample_controller()
            for i, batch in enumerate(self.val_data):
                if i >= self.controller_batch_size: break
                self.supernet.sample(**configs[i])
                # schedule the training tasks and gather the reward
                metric.reset()
                self.eval_fn(self.supernet, batch, metric=metric, **self.val_args)
                reward = metric.get()[1]
                reward = self.reward_fn(reward, self.supernet)
                self.baseline = reward if not self.baseline else self.baseline
                # substract baseline
                avg_rewards = mx.nd.array([reward - self.baseline],
                                          ctx=self.controller.context)
                # EMA baseline
                self.baseline = decay * self.baseline + (1 - decay) * reward
                # negative policy gradient
                log_prob = log_probs[i]
                log_prob = log_prob.sum()
                loss = - log_prob * avg_rewards
                loss = loss.sum()

        # update
        loss.backward()
        self.controller_optimizer.step(self.controller_batch_size)
        self._prefetch_controller()

    def load(self, checkname=None):
        checkname = checkname if checkname else self.checkname
        state_dict = load(checkname)
        self.load_state_dict(state_dict)

    def save(self, checkname=None):
        checkname = checkname if checkname else self.checkname
        mkdir(os.path.dirname(checkname))
        save(self.state_dict(), checkname)

    def state_dict(self, destination=None):
        if destination is None:
            destination = OrderedDict()
            destination._metadata = OrderedDict()
        destination['supernet_params'] = collect_params(self.supernet)
        destination['controller_params'] = collect_params(self.controller)
        destination['training_history'] = self.training_history
        return destination

    def load_state_dict(self, state_dict):
        update_params(self.supernet, state_dict['supernet_params'], ctx=self.ctx)
        update_params(self.controller, state_dict['controller_params'], ctx=self.controller.context)
        self.training_history = state_dict['training_history']<|MERGE_RESOLUTION|>--- conflicted
+++ resolved
@@ -34,11 +34,7 @@
                  custom_batch_fn = None,
                  **kwargs):
         num_cpus = get_cpu_count() if num_cpus > get_cpu_count() else num_cpus
-<<<<<<< HEAD
-        if type(num_gpus) == tuple or type(num_gpus) == list:
-=======
         if (type(num_gpus) == tuple) or (type(num_gpus) == list):
->>>>>>> 4c5a284f
             for gpu in num_gpus:
                 if gpu >= get_gpu_count():
                     raise ValueError('This gpu index does not exist (not enough gpus).')
