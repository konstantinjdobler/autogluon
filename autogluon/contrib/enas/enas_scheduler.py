--- conflicted
+++ resolved
@@ -23,13 +23,8 @@
     """ENAS Scheduler, which automatically creates LSTM controller based on the search spaces.
     """
     def __init__(self, supernet, train_set='imagenet', val_set=None,
-<<<<<<< HEAD
-                 train_fn=default_train_fn, eval_fn=default_val_fn, post_epoch_fn=None,
+                 train_fn=default_train_fn, eval_fn=default_val_fn, post_epoch_fn=None, post_epoch_save=None,
                  train_args={}, val_args={}, reward_fn=default_reward_fn,
-=======
-                 train_fn=default_train_fn, eval_fn=default_val_fn, post_epoch_fn=None, post_epoch_save=None,
-                 post_epoch_eval=None, train_args={}, val_args={}, reward_fn=default_reward_fn,
->>>>>>> 1601ce0f
                  num_gpus=0, num_cpus=4,
                  batch_size=256, epochs=120, warmup_epochs=5,
                  controller_lr=1e-3, controller_type='lstm',
@@ -50,11 +45,7 @@
         self.eval_fn = eval_fn
         self.reward_fn = reward_fn
         self.post_epoch_fn = post_epoch_fn
-<<<<<<< HEAD
-=======
-        self.post_epoch_eval = post_epoch_eval
         self.post_epoch_save = post_epoch_save
->>>>>>> 1601ce0f
         self.checkname = checkname
         self.plot_frequency = plot_frequency
         self.epochs = epochs
@@ -127,16 +118,7 @@
                                            num_workers=num_cpus, shuffle=True)
         if isinstance(train_set, gluon.data.Dataset):
             # split the validation set into an evaluation and validation set
-<<<<<<< HEAD
             val_dataset, eval_dataset = split_val_data(val_set)
-=======
-            eval_part = round(len(val_set) * 0.4)
-            eval_set = val_set[0:eval_part]
-            print("EVAL SET:",len(eval_set))
-            eval_set = mx.gluon.data.ArrayDataset(eval_set[0], eval_set[1])
-            val_set = val_set[eval_part:]
-            val_set = mx.gluon.data.ArrayDataset(val_set[0], val_set[1])
->>>>>>> 1601ce0f
 
             self.train_data = DataLoader(
                     train_set, batch_size=batch_size, shuffle=True,
